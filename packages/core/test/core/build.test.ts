--- conflicted
+++ resolved
@@ -171,16 +171,11 @@
 
     mockCreateMarkdownProcessor.mockReturnValue(mockMd);
     mockCreateTemplateEngine.mockReturnValue(mockEta);
-<<<<<<< HEAD
     mockRenderMarkdown.mockReturnValue({ html: '<h1>Rendered markdown</h1>', toc: [] });
-    mockRenderPage.mockResolvedValue('<html><body>Full page</body></html>');
-=======
-    mockRenderMarkdown.mockReturnValue('<h1>Rendered markdown</h1>');
     mockRenderPage.mockResolvedValue({
       html: '<html><body>Full page</body></html>',
       templatesLoaded: 1,
     });
->>>>>>> 2e94b77d
 
     mockPathExists.mockResolvedValue(true);
     mockEnsureDir.mockResolvedValue(undefined);
