--- conflicted
+++ resolved
@@ -150,16 +150,11 @@
     mockCreateTemplateEngine.mockReturnValue(mockEta as unknown as Eta);
     mockCreateMarkdownProcessor.mockResolvedValue({} as MarkdownIt);
     mockLoadContent.mockResolvedValue([validPage]);
-<<<<<<< HEAD
     mockRenderMarkdown.mockReturnValue({ html: '<h1>Test Content</h1>', toc: [] });
-    mockRenderPage.mockResolvedValue('<html><body><h1>Test Content</h1></body></html>');
-=======
-    mockRenderMarkdown.mockReturnValue('<h1>Test Content</h1>');
     mockRenderPage.mockResolvedValue({
       html: '<html><body><h1>Test Content</h1></body></html>',
       templatesLoaded: 1,
     });
->>>>>>> 2e94b77d
 
     // ISG mocks - setup default behaviors
     mockLoadCacheManifest.mockResolvedValue(null); // No existing cache by default
