--- conflicted
+++ resolved
@@ -199,18 +199,11 @@
         mockEtaInstance as Eta,
       );
 
-<<<<<<< HEAD
       expect(consoleSpy).toHaveBeenCalledWith('Error rendering layout layout.eta: Template error');
-      expect(result).toContain('<h1>Test content</h1>');
-      expect(result).toContain('<!DOCTYPE html>');
-      expect(result).toContain('<title>Test Page</title>');
-=======
-      expect(consoleSpy).toHaveBeenCalledWith('Error rendering layout layout.eta:', error);
       expect(result.html).toContain('<h1>Test content</h1>');
       expect(result.html).toContain('<!DOCTYPE html>');
       expect(result.html).toContain('<title>Test Page</title>');
       expect(result.templatesLoaded).toBe(1); // layout was found even though it errored
->>>>>>> 2e94b77d
 
       consoleSpy.mockRestore();
     });
