--- conflicted
+++ resolved
@@ -664,16 +664,12 @@
       // Wait for rebuild
       await setTimeout(300);
 
-<<<<<<< HEAD
-      // Assert - onRebuild should have been called with results array
+      // Assert - onRebuild should have been called with results array and compile time
       expect(onRebuild).toHaveBeenCalled();
       const lastCall = onRebuild.mock.calls[onRebuild.mock.calls.length - 1];
       expect(Array.isArray(lastCall![0])).toBe(true);
+      expect(typeof lastCall![1]).toBe('number'); // compileTimeMs
       expect(mockLogger.info).toHaveBeenCalledWith("TypeScript 'main' recompiled.");
-=======
-      // Assert - onRebuild should have been called after initial build with bundle path and compile time
-      expect(onRebuild).toHaveBeenCalledWith('dist/_assets/bundle.js', expect.any(Number));
->>>>>>> 2ad5d794
 
       // Cleanup
       await Promise.all(contexts.map((c) => c.dispose()));
@@ -749,27 +745,9 @@
       expect(result).toBe(html);
     });
 
-<<<<<<< HEAD
     it('should handle case-insensitive </body> tag', () => {
       const html = '<html><body>Content</BODY></html>';
       const result = autoInjectBundles(html, ['/_assets/bundle.js']);
-=======
-    it('should still inject script when only modulepreload link is present', () => {
-      const html =
-        '<html><head><link rel="modulepreload" href="/_assets/bundle.js"></head><body>Content</body></html>';
-      const result = autoInjectBundle(html, '/_assets/bundle.js');
-
-      // Should inject the script tag even though modulepreload exists
-      expect(result).toContain('<script type="module" src="/_assets/bundle.js"></script>');
-      // Should still have the modulepreload link
-      expect(result).toContain('<link rel="modulepreload" href="/_assets/bundle.js">');
-    });
-
-    it('should handle case-insensitive </BODY> tag', () => {
-      const html = '<html><BODY>Content</BODY></html>';
-      const result = autoInjectBundle(html, '/_assets/bundle.js');
-
->>>>>>> 2ad5d794
       expect(result).toContain('<script type="module" src="/_assets/bundle.js"></script>');
     });
 
