import {
  ensureDir,
  writeFile,
  remove,
  pathExists,
  stat,
  readdir,
  copyFile,
  resolveOutDir,
  resolveStaticDir,
  resolveCacheDir,
  enableInventoryTracking,
  disableInventoryTracking,
  clearInventory,
  writeTailwindClassInventory,
  getInventorySize,
  isTailwindUsed,
  loadPreviousInventory,
  compileTypeScript,
  autoInjectBundles,
  getBundlePathsForPage,
} from './utils/index.js';
import type { CompiledBundleInfo } from './utils/index.js';
import { join, dirname, relative, posix } from 'node:path';
import { loadConfig } from '../config/loader.js';
import { loadContent } from './content.js';
import { createMarkdownProcessor, renderMarkdown } from './markdown.js';
import { createTemplateEngine, renderPage } from './templates.js';
import { buildNavigation } from './navigation.js';
import {
  loadCacheManifest,
  saveCacheManifest,
  shouldRebuildPage,
  createCacheEntry,
  updateCacheEntry,
  withBuildLock,
  computeNavigationHash,
} from './isg/index.js';
import {
  generateSitemap,
  generateRobotsTxtFromConfig,
  autoInjectSEO,
  type AutoInjectOptions,
} from '../seo/index.js';
import { generateRSSFeeds, validateRSSConfig } from '../rss/index.js';
import { getEnv } from '../env.js';
<<<<<<< HEAD
=======
import { DEFAULT_TS_OUT_DIR, DEFAULT_OUT_DIR } from '../constants.js';
>>>>>>> 2ad5d794
import type {
  BuildContext,
  BuildStats,
  Logger,
  StatiConfig,
  CacheManifest,
  PageModel,
  NavNode,
  StatiAssets,
} from '../types/index.js';

/**
 * Options for customizing the build process.
 *
 * @example
 * ```typescript
 * const options: BuildOptions = {
 *   force: true,        // Force rebuild of all pages
 *   clean: true,        // Clean output directory before build
 *   configPath: './custom.config.js',  // Custom config file path
 *   includeDrafts: true, // Include draft pages in build
 *   version: '1.0.0'    // Version to display in build messages
 * };
 * ```
 */
export interface BuildOptions {
  /** Force rebuild of all pages, ignoring cache */
  force?: boolean;
  /** Clean the output directory before building */
  clean?: boolean;
  /** Path to a custom configuration file */
  configPath?: string;
  /** Include draft pages in the build */
  includeDrafts?: boolean;
  /** Custom logger for build output */
  logger?: Logger;
  /** Version information to display in build messages */
  version?: string;
}

/**
 * Recursively calculates the total size of a directory in bytes.
 * Used for build statistics.
 *
 * @param dirPath - Path to the directory
 * @returns Total size in bytes
 */
async function getDirectorySize(dirPath: string): Promise<number> {
  if (!(await pathExists(dirPath))) {
    return 0;
  }

  let totalSize = 0;
  const items = await readdir(dirPath, { withFileTypes: true });

  for (const item of items) {
    const itemPath = join(dirPath, item.name);
    if (item.isDirectory()) {
      totalSize += await getDirectorySize(itemPath);
    } else {
      const stats = await stat(itemPath);
      totalSize += stats.size;
    }
  }

  return totalSize;
}

/**
 * Recursively copies static assets from source to destination directory
 * while logging each file being copied.
 *
 * @param sourceDir - Source directory containing static assets
 * @param destDir - Destination directory to copy assets to
 * @param logger - Logger instance for output
 * @param basePath - Base path for relative path calculation (for recursion)
 * @returns Total number of files copied
 */
async function copyStaticAssetsWithLogging(
  sourceDir: string,
  destDir: string,
  logger: Logger,
  basePath = '',
): Promise<number> {
  let filesCopied = 0;

  if (!(await pathExists(sourceDir))) {
    return 0;
  }

  const items = await readdir(sourceDir, { withFileTypes: true });

  for (const item of items) {
    const sourcePath = join(sourceDir, item.name);
    const destPath = join(destDir, basePath, item.name);
    const relativePath = posix.normalize(posix.join(basePath, item.name));

    if (item.isDirectory()) {
      // Recursively copy directories
      await ensureDir(destPath);
      filesCopied += await copyStaticAssetsWithLogging(sourcePath, destPath, logger, relativePath);
    } else {
      // Copy individual files
      await ensureDir(dirname(destPath));
      await copyFile(sourcePath, destPath);
      if (logger.file) {
        logger.file('copy', relativePath);
      } else {
        logger.processing(`📄 ${relativePath}`);
      }
      filesCopied++;
    }
  }

  return filesCopied;
}

/**
 * Default console logger implementation.
 */
const defaultLogger: Logger = {
  info: (message: string) => console.log(message),
  success: (message: string) => console.log(message),
  warning: (message: string) => console.warn(message),
  error: (message: string) => console.error(message),
  building: (message: string) => console.log(message),
  processing: (message: string) => console.log(message),
  stats: (message: string) => console.log(message),
};

/**
 * Builds the Stati site with ISG support.
 * Processes all pages and assets, with smart caching for incremental builds.
 *
 * Uses build locking to prevent concurrent builds from corrupting cache.
 * The manifest tracks build dependencies and cache entries for efficient rebuilds.
 * Pages are only rebuilt if their content, templates, or dependencies have changed.
 *
 * Build process:
 * 1. Load configuration and content
 * 2. Check cache manifest for existing entries
 * 3. Process each page (rebuild only if needed)
 * 4. Copy static assets
 * 5. Update cache manifest
 *
 * @param options - Build configuration options
 * @returns Promise resolving to build statistics
 * @throws {Error} When configuration is invalid
 * @throws {Error} When template rendering fails
 * @throws {Error} When build lock cannot be acquired
 *
 * @example
 * ```typescript
 * const stats = await build({
 *   force: true,
 *   clean: true,
 *   includeDrafts: false
 * });
 * console.log(`Built ${stats.pageCount} pages in ${stats.buildTime}ms`);
 * ```
 */
export async function build(options: BuildOptions = {}): Promise<BuildStats> {
  const cacheDir = resolveCacheDir();

  // Ensure cache directory exists before acquiring build lock
  await ensureDir(cacheDir);

  // Use build lock to prevent concurrent builds, with force option to override
  return await withBuildLock(cacheDir, () => buildInternal(options), {
    force: Boolean(options.force || options.clean), // Allow force if user explicitly requests it
    timeout: 60000, // 1 minute timeout
  });
}

/**
 * Loads and validates configuration, returning config and output directory.
 */
async function loadAndValidateConfig(options: BuildOptions): Promise<{
  config: StatiConfig;
  outDir: string;
  cacheDir: string;
}> {
  // Load configuration
  const config = await loadConfig(options.configPath ? dirname(options.configPath) : process.cwd());
  const outDir = resolveOutDir(config);
  const cacheDir = resolveCacheDir();

  // Create .stati cache directory
  await ensureDir(cacheDir);

  return { config, outDir, cacheDir };
}

/**
 * Sets up cache manifest and initializes cache statistics.
 */
async function setupCacheAndManifest(cacheDir: string): Promise<{
  manifest: CacheManifest;
}> {
  // Load cache manifest for ISG
  let cacheManifest = await loadCacheManifest(cacheDir);

  // If no cache manifest exists, create an empty one
  if (!cacheManifest) {
    cacheManifest = {
      entries: {},
    };
  }

  // At this point cacheManifest is guaranteed to be non-null
  const manifest = cacheManifest;

  return { manifest };
}

/**
 * Loads content and builds navigation.
 */
async function loadContentAndBuildNavigation(
  config: StatiConfig,
  options: BuildOptions,
  logger: Logger,
): Promise<{
  pages: PageModel[];
  navigation: NavNode[];
  md: import('markdown-it').default;
  eta: ReturnType<typeof createTemplateEngine>;
  navigationHash: string;
}> {
  // Load all content
  const pages = await loadContent(config, options.includeDrafts);
  logger.info(`📄 Found ${pages.length} pages`);

  // Build navigation from pages
  if (logger.step) {
    console.log(); // Add spacing before navigation step
    logger.step(1, 3, 'Building navigation');
  }
  const navigation = buildNavigation(pages);
  logger.info(`Built navigation with ${navigation.length} top-level items`);

  // Display navigation tree if the logger supports it
  if (logger.navigationTree) {
    logger.navigationTree(navigation);
  }

  // Compute navigation hash for change detection in dev server
  const navigationHash = computeNavigationHash(navigation);

  // Create processors
  const md = await createMarkdownProcessor(config);
  const eta = createTemplateEngine(config);

  return { pages, navigation, md, eta, navigationHash };
}

/**
 * Processes pages with ISG caching logic.
 */
async function processPagesWithCache(
  pages: PageModel[],
  manifest: CacheManifest,
  config: StatiConfig,
  outDir: string,
  md: import('markdown-it').default,
  eta: ReturnType<typeof createTemplateEngine>,
  navigation: NavNode[],
  buildTime: Date,
  options: BuildOptions,
  logger: Logger,
  compiledBundles: CompiledBundleInfo[],
): Promise<{ cacheHits: number; cacheMisses: number }> {
  let cacheHits = 0;
  let cacheMisses = 0;

  // Build context
  const buildContext: BuildContext = { config, pages };

  // Run beforeAll hook
  if (config.hooks?.beforeAll) {
    await config.hooks.beforeAll(buildContext);
  }

  // Render each page with tree-based progress tracking and ISG
  if (logger.step) {
    logger.step(2, 3, 'Rendering pages');
  }

  // Initialize rendering tree
  if (logger.startRenderingTree) {
    logger.startRenderingTree('Page Rendering Process');
  }

  for (let i = 0; i < pages.length; i++) {
    const page = pages[i];
    if (!page) continue; // Safety check

    const pageId = `page-${i}`;

    // Add page to rendering tree
    if (logger.addTreeNode) {
      logger.addTreeNode('root', pageId, page.url, 'running', { url: page.url });
    } else {
      logger.processing(`Checking ${page.url}`);
    }

    // Determine output path
    let outputPath: string;
    if (page.url === '/') {
      outputPath = join(outDir, 'index.html');
    } else if (page.url.endsWith('/')) {
      outputPath = join(outDir, page.url, 'index.html');
    } else {
      outputPath = join(outDir, `${page.url}.html`);
    }

    // Get cache key (use output path relative to outDir)
    const relativePath = relative(outDir, outputPath).replace(/\\/g, '/');
    const cacheKey = relativePath.startsWith('/') ? relativePath : `/${relativePath}`;
    const existingEntry = manifest.entries[cacheKey];

    // Check if we should rebuild this page (considering ISG logic)
    const shouldRebuild =
      options.force || (await shouldRebuildPage(page, existingEntry, config, buildTime));

    if (!shouldRebuild) {
      // Cache hit - skip rendering
      cacheHits++;
      if (logger.updateTreeNode) {
        logger.updateTreeNode(pageId, 'cached', { cacheHit: true, url: page.url });
      } else {
        logger.processing(`📋 Cached ${page.url}`);
      }
      continue;
    }

    // Cache miss - need to rebuild
    cacheMisses++;
    const startTime = Date.now();

    // Run beforeRender hook
    if (config.hooks?.beforeRender) {
      await config.hooks.beforeRender({ page, config });
    }

    // Render markdown to HTML
    const htmlContent = renderMarkdown(page.content, md);

<<<<<<< HEAD
    if (logger.updateTreeNode) {
      logger.updateTreeNode(markdownId, 'completed');
      logger.updateTreeNode(templateId, 'running');
    }

    // Compute matched bundle paths for this page
    const bundlePaths = getBundlePathsForPage(page.url, compiledBundles);
    const assets: StatiAssets | undefined = bundlePaths.length > 0 ? { bundlePaths } : undefined;

=======
>>>>>>> 2ad5d794
    // Render with template
    let finalHtml = await renderPage(page, htmlContent, config, eta, navigation, pages, assets);

    // Auto-inject SEO tags if enabled
    if (config.seo?.autoInject !== false) {
      const injectOptions: AutoInjectOptions = {
        page,
        config,
        siteUrl: config.site.baseUrl,
        logger,
      };

      if (config.seo?.debug !== undefined) {
        injectOptions.debug = config.seo.debug;
      }

      finalHtml = autoInjectSEO(finalHtml, injectOptions);
    }

    // Auto-inject TypeScript bundle script tags if available
    if (assets && assets.bundlePaths.length > 0) {
      finalHtml = autoInjectBundles(finalHtml, assets.bundlePaths);
    }

    const renderTime = Date.now() - startTime;

    if (logger.updateTreeNode) {
      logger.updateTreeNode(pageId, 'completed', {
        timing: renderTime,
        url: page.url,
      });
    }

    // Ensure directory exists and write file
    await ensureDir(dirname(outputPath));
    await writeFile(outputPath, finalHtml, 'utf-8');

    // Update cache manifest
    if (existingEntry) {
      manifest.entries[cacheKey] = await updateCacheEntry(existingEntry, page, config, buildTime);
    } else {
      manifest.entries[cacheKey] = await createCacheEntry(page, config, buildTime);
    }

    // Run afterRender hook
    if (config.hooks?.afterRender) {
      await config.hooks.afterRender({ page, config });
    }
  }

  // Display final rendering tree and clear it
  if (logger.showRenderingTree) {
    logger.showRenderingTree();
    if (logger.clearRenderingTree) {
      logger.clearRenderingTree();
    }
  }

  return { cacheHits, cacheMisses };
}

/**
 * Copies static assets and returns the count.
 */
async function copyStaticAssets(
  config: StatiConfig,
  outDir: string,
  logger: Logger,
): Promise<number> {
  const staticDir = resolveStaticDir(config);
  if (!(await pathExists(staticDir))) {
    return 0;
  }

  if (logger.step) {
    console.log(); // Add spacing before asset copying
    logger.step(3, 3, 'Copying static assets');
  }
  logger.info(`Copying static assets from ${config.staticDir}`);
  const assetsCount = await copyStaticAssetsWithLogging(staticDir, outDir, logger);
  logger.info(`Copied ${assetsCount} static assets`);

  return assetsCount;
}

/**
 * Generates build statistics.
 */
async function generateBuildStats(
  pages: PageModel[],
  assetsCount: number,
  buildStartTime: number,
  outDir: string,
  cacheHits: number,
  cacheMisses: number,
  logger: Logger,
): Promise<BuildStats> {
  const buildEndTime = Date.now();
  const buildStats: BuildStats = {
    totalPages: pages.length,
    assetsCount,
    buildTimeMs: buildEndTime - buildStartTime,
    outputSizeBytes: await getDirectorySize(outDir),
    // Include ISG cache statistics
    cacheHits,
    cacheMisses,
  };

  if (logger.statsTable) {
    console.log(); // Add spacing before statistics
    logger.statsTable(buildStats);
    console.log(); // Add spacing after statistics
  }

  return buildStats;
}

/**
 * Internal build implementation without locking.
 * Separated for cleaner error handling and testing.
 */
async function buildInternal(options: BuildOptions = {}): Promise<BuildStats> {
  const buildStartTime = Date.now();
  const logger = options.logger || defaultLogger;

  logger.building('Building your site...');

  // Load configuration
  const { config, outDir, cacheDir } = await loadAndValidateConfig(options);

  // Initialize cache stats
  let cacheHits = 0;
  let cacheMisses = 0;

  // Clean output directory and cache if requested
  if (options.clean) {
    logger.info('Cleaning output directory and ISG cache...');
    await remove(outDir);
    await remove(cacheDir);
  }

  await ensureDir(outDir);

  // Enable Tailwind class inventory tracking only if Tailwind is detected
  const hasTailwind = await isTailwindUsed();
  if (hasTailwind) {
    enableInventoryTracking();
    clearInventory(); // Clear any previous inventory

    // Try to load from existing inventory file
    const loadedCount = await loadPreviousInventory(cacheDir);
    if (loadedCount > 0) {
      // Write the initial inventory file immediately so Tailwind can scan it
      // This is critical for dev server where Tailwind starts watching before template rendering
      await writeTailwindClassInventory(cacheDir);
      logger.info(`📦 Loaded ${loadedCount} classes from previous build for Tailwind scanner`);
    } else {
      // No previous inventory found - write an empty placeholder file
      // This ensures Tailwind has a file to scan even on first build
      // It will be populated with actual classes after template rendering
      await writeTailwindClassInventory(cacheDir);
      logger.info(
        `📦 Created inventory file for Tailwind scanner (will be populated after rendering)`,
      );
    }
  }

  // Load cache manifest for ISG (after potential clean operation)
  const { manifest } = await setupCacheAndManifest(cacheDir);

  // Load content and build navigation
  if (logger.step) {
    console.log(); // Add spacing before content loading
  }
  const { pages, navigation, md, eta, navigationHash } = await loadContentAndBuildNavigation(
    config,
    options,
    logger,
  );

  // Store navigation hash in manifest for change detection in dev server
  manifest.navigationHash = navigationHash;

  // Compile TypeScript if enabled
  let compiledBundles: CompiledBundleInfo[] = [];

  if (config.typescript?.enabled) {
    const tsResults = await compileTypeScript({
      projectRoot: process.cwd(),
      config: config.typescript,
      outDir: config.outDir || DEFAULT_OUT_DIR,
      mode: getEnv() === 'production' ? 'production' : 'development',
      logger,
    });

    // Convert BundleCompileResult[] to CompiledBundleInfo[]
    compiledBundles = tsResults.map((result) => ({
      config: result.config,
      filename: result.bundleFilename,
      path: result.bundlePath,
    }));
  }

  // Process pages with ISG caching logic
  if (logger.step) {
    console.log(); // Add spacing before page processing
  }
  const buildTime = new Date();
  const pageProcessingResult = await processPagesWithCache(
    pages,
    manifest,
    config,
    outDir,
    md,
    eta,
    navigation,
    buildTime,
    options,
    logger,
    compiledBundles,
  );
  cacheHits = pageProcessingResult.cacheHits;
  cacheMisses = pageProcessingResult.cacheMisses;

  // Write Tailwind class inventory after all templates have been rendered (if Tailwind is used)
  if (hasTailwind) {
    const inventorySize = getInventorySize();
    if (inventorySize > 0) {
      await writeTailwindClassInventory(cacheDir);
      logger.info('');
      logger.info(`📝 Generated Tailwind class inventory (${inventorySize} classes tracked)`);
    }

    // Disable inventory tracking after build
    disableInventoryTracking();
  }

  // Save updated cache manifest
  await saveCacheManifest(cacheDir, manifest);

  // Copy static assets and count them
  let assetsCount = 0;
  assetsCount = await copyStaticAssets(config, outDir, logger);

  // Get current environment
  const currentEnv = getEnv();

  // Generate sitemap if enabled (only in production mode)
  if (config.sitemap?.enabled && currentEnv === 'production') {
    if (logger.step) {
      console.log(); // Add spacing before sitemap generation
    }
    logger.info('Generating sitemap...');

    const sitemapResult = generateSitemap(pages, config, config.sitemap);
    await writeFile(join(outDir, 'sitemap.xml'), sitemapResult.xml);

    // Write additional sitemap files if split
    if (sitemapResult.sitemaps) {
      for (const { filename, xml } of sitemapResult.sitemaps) {
        await writeFile(join(outDir, filename), xml);
      }
      logger.success(
        `Generated sitemap index with ${sitemapResult.sitemaps.length} sitemaps (${sitemapResult.entryCount} entries)`,
      );
    } else {
      logger.success(`Generated sitemap with ${sitemapResult.entryCount} entries`);
    }
  }

  // Generate robots.txt if enabled (only in production mode)
  if (config.robots?.enabled && currentEnv === 'production') {
    if (logger.step) {
      console.log(); // Add spacing before robots.txt generation
    }
    logger.info('Generating robots.txt...');

    const robotsContent = generateRobotsTxtFromConfig(config.robots, config.site.baseUrl);
    await writeFile(join(outDir, 'robots.txt'), robotsContent);

    logger.success('Generated robots.txt');
  }

  // Generate RSS feeds if enabled (only in production mode)
  if (config.rss?.enabled && currentEnv === 'production') {
    if (logger.step) {
      console.log(); // Add spacing before RSS generation
    }
    logger.info('Generating RSS feeds...');

    try {
      // Validate RSS configuration before generating
      const validationResult = validateRSSConfig(config.rss);

      if (!validationResult.valid) {
        logger.error('RSS configuration validation failed:');
        validationResult.errors.forEach((error) => logger.error(`  - ${error}`));
        if (validationResult.warnings.length > 0) {
          validationResult.warnings.forEach((warning) => logger.warning(`  - ${warning}`));
        }
      } else {
        // Log warnings if any
        if (validationResult.warnings.length > 0) {
          validationResult.warnings.forEach((warning) => logger.warning(warning));
        }

        // Validate pages array before generating feeds
        if (pages.length === 0) {
          logger.warning('No pages found to include in RSS feeds');
        } else {
          const rssResults = generateRSSFeeds(pages, config, logger);

          if (rssResults && rssResults.length > 0) {
            for (const result of rssResults) {
              await writeFile(join(outDir, result.filename), result.xml);
              logger.success(
                `Generated ${result.filename} with ${result.itemCount} items (${(result.sizeInBytes / 1024).toFixed(2)} KB)`,
              );
            }
            logger.success(
              `Generated ${rssResults.length} RSS feed${rssResults.length > 1 ? 's' : ''}`,
            );
          } else {
            logger.info('No RSS feeds generated (no matching pages found)');
          }
        }
      }
    } catch (error) {
      const errorMessage =
        error instanceof Error ? error.message : 'Unknown error occurred during RSS generation';
      logger.error(`Failed to generate RSS feeds: ${errorMessage}`);
      // Don't throw - allow build to continue even if RSS generation fails
    }
  }

  // Run afterAll hook
  if (config.hooks?.afterAll) {
    await config.hooks.afterAll({ config, pages });
  }

  // Calculate build statistics
  const buildStats = await generateBuildStats(
    pages,
    assetsCount,
    buildStartTime,
    outDir,
    cacheHits,
    cacheMisses,
    logger,
  );

  return buildStats;
}<|MERGE_RESOLUTION|>--- conflicted
+++ resolved
@@ -44,10 +44,7 @@
 } from '../seo/index.js';
 import { generateRSSFeeds, validateRSSConfig } from '../rss/index.js';
 import { getEnv } from '../env.js';
-<<<<<<< HEAD
-=======
-import { DEFAULT_TS_OUT_DIR, DEFAULT_OUT_DIR } from '../constants.js';
->>>>>>> 2ad5d794
+import { DEFAULT_OUT_DIR } from '../constants.js';
 import type {
   BuildContext,
   BuildStats,
@@ -396,18 +393,10 @@
     // Render markdown to HTML
     const htmlContent = renderMarkdown(page.content, md);
 
-<<<<<<< HEAD
-    if (logger.updateTreeNode) {
-      logger.updateTreeNode(markdownId, 'completed');
-      logger.updateTreeNode(templateId, 'running');
-    }
-
     // Compute matched bundle paths for this page
     const bundlePaths = getBundlePathsForPage(page.url, compiledBundles);
     const assets: StatiAssets | undefined = bundlePaths.length > 0 ? { bundlePaths } : undefined;
 
-=======
->>>>>>> 2ad5d794
     // Render with template
     let finalHtml = await renderPage(page, htmlContent, config, eta, navigation, pages, assets);
 
