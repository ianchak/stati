import { Eta } from 'eta';
import { join, dirname, relative, basename, posix } from 'node:path';
import glob from 'fast-glob';
import type {
  StatiConfig,
  PageModel,
  NavNode,
  CollectionData,
  TocEntry,
  Logger,
} from '../types/index.js';
import { createFallbackLogger } from './utils/index.js';
import { TEMPLATE_EXTENSION } from '../constants.js';
import {
  getStatiVersion,
  isCollectionIndexPage,
  discoverLayout,
  getCollectionPathForPage,
  resolveSrcDir,
  createTemplateError,
  createValidatingPartialsProxy,
  propValue,
  wrapPartialsAsCallable,
  createNavigationHelpers,
} from './utils/index.js';
import { getEnv } from '../env.js';
import { generateSEO } from '../seo/index.js';

/**
 * Result of rendering a page template.
 */
export interface RenderResult {
  /** The rendered HTML content */
  html: string;
  /** Number of templates loaded (layout + partials) */
  templatesLoaded: number;
}

/**
 * Groups pages by their tags for aggregation purposes.
 *
 * @param pages - Pages to group
 * @returns Object mapping tag names to arrays of pages
 */
function groupPagesByTags(pages: PageModel[]): Record<string, PageModel[]> {
  const pagesByTag: Record<string, PageModel[]> = {};

  for (const page of pages) {
    const tags = page.frontMatter.tags;
    if (Array.isArray(tags)) {
      for (const tag of tags) {
        if (typeof tag === 'string') {
          if (!pagesByTag[tag]) {
            pagesByTag[tag] = [];
          }
          pagesByTag[tag].push(page);
        }
      }
    }
  }

  return pagesByTag;
}

/**
 * Sorts pages by publishedAt date (most recent first), falling back to alphabetical by title.
 *
 * @param pages - Pages to sort
 * @returns Sorted array of pages
 */
function sortPagesByDate(pages: PageModel[]): PageModel[] {
  return pages.sort((a, b) => {
    // Sort by publishedAt (newest first)
    if (a.publishedAt && b.publishedAt) {
      return b.publishedAt.getTime() - a.publishedAt.getTime();
    }
    if (a.publishedAt && !b.publishedAt) return -1;
    if (!a.publishedAt && b.publishedAt) return 1;

    // Fallback to title
    const titleA = a.frontMatter.title || basename(a.url) || 'Untitled';
    const titleB = b.frontMatter.title || basename(b.url) || 'Untitled';
    return titleA.localeCompare(titleB);
  });
}

/**
 * Builds collection aggregation data for index pages.
 * Provides all the data needed for index pages to list and organize their collection's content.
 *
 * @param currentPage - The current page being rendered (must be an index page)
 * @param allPages - All pages in the site
 * @returns Collection data for template rendering
 */
function buildCollectionData(currentPage: PageModel, allPages: PageModel[]): CollectionData {
  const collectionPath = currentPage.url === '/' ? '/' : currentPage.url;
  const collectionName = collectionPath === '/' ? 'Home' : basename(collectionPath);

  // Find all pages that belong to this collection
  const collectionPages = allPages.filter((page) => {
    if (page.url === currentPage.url) {
      return false; // Don't include the index page itself
    }

    if (collectionPath === '/') {
      // For root collection, include pages that are direct children of root
      const pageCollectionPath = getCollectionPathForPage(page.url);
      return pageCollectionPath === '/';
    } else {
      // For other collections, include pages that start with the collection path
      const pageUrlAsDir = collectionPath.endsWith('/') ? collectionPath : collectionPath + '/';
      return page.url.startsWith(pageUrlAsDir);
    }
  });

  // Find direct children (one level down)
  const children = collectionPages.filter((page) => {
    const relativePath = page.url.substring(collectionPath.length);
    const cleanPath = relativePath.startsWith('/') ? relativePath.substring(1) : relativePath;
    return !cleanPath.includes('/'); // No further slashes means direct child
  });

  // Sort pages by date for recent posts
  const recentPages = sortPagesByDate([...collectionPages]);

  // Group by tags
  const pagesByTag = groupPagesByTags(collectionPages);

  return {
    pages: collectionPages,
    children,
    recentPages,
    pagesByTag,
    metadata: {
      totalPages: collectionPages.length,
      hasChildren: children.length > 0,
      collectionPath,
      collectionName,
    },
  };
}

/**
 * Builds collection data for a child page (showing parent collection data).
 * Finds the parent collection and returns its data.
 *
 * @param currentPage - The current page being rendered
 * @param allPages - All pages in the site
 * @returns Collection data for the parent collection or undefined
 */
function buildParentCollectionData(
  currentPage: PageModel,
  allPages: PageModel[],
): CollectionData | undefined {
  // Get the parent collection path
  const parentPath = getCollectionPathForPage(currentPage.url);

  // Find the index page for the parent collection
  const parentIndexPage = allPages.find((p) => p.url === parentPath);

  if (parentIndexPage) {
    // Build collection data for the parent
    return buildCollectionData(parentIndexPage, allPages);
  }

  return undefined;
}

/**
 * Discovers partials in the hierarchy for a given page path.
 * Scans all parent directories for folders starting with underscore.
 *
 * @param pagePath - The path to the page (relative to srcDir)
 * @param config - Stati configuration
 * @returns Object mapping partial names to their file paths
 */
async function discoverPartials(
  pagePath: string,
  config: StatiConfig,
): Promise<Record<string, string>> {
  const srcDir = resolveSrcDir(config);
  const partials: Record<string, string> = {};

  // Get the directory of the current page
  const pageDir = dirname(pagePath);
  const pathSegments = pageDir === '.' ? [] : pageDir.split('/');

  // Scan from root to current directory (least specific first)
  // This allows more specific partials to override less specific ones
  const dirsToScan = [];
  if (pathSegments.length > 0) {
    // Add root directory first, then parent directories, then current
    dirsToScan.push(''); // Root directory first
    // Add directories from root to current
    for (let i = 1; i <= pathSegments.length; i++) {
      dirsToScan.push(pathSegments.slice(0, i).join('/'));
    }
  } else {
    dirsToScan.push(''); // Root directory only
  }

  for (const dir of dirsToScan) {
    const searchDir = dir ? join(srcDir, dir) : srcDir;

    // Find all underscore folders in this directory level
    const globPattern = join(searchDir, '_*/').replace(/\\/g, '/');
    const underscoreFolders = await glob(globPattern, {
      absolute: true,
      onlyDirectories: true,
    });

    // Scan each underscore folder for .eta files
    for (const folderPath of underscoreFolders) {
      const etaFiles = await glob('**/*.eta', {
        cwd: folderPath,
        absolute: false,
      });

      for (const etaFile of etaFiles) {
        const partialName = basename(etaFile, TEMPLATE_EXTENSION);
        const fullPath = join(folderPath, etaFile);

        // Get relative path from srcDir to the partial file
        const relativePath = relative(srcDir, fullPath);
        partials[partialName] = posix.normalize(relativePath);
      }
    }
  }

  return partials;
}

export function createTemplateEngine(config: StatiConfig): Eta {
  const templateDir = resolveSrcDir(config);

  const eta = new Eta({
    views: templateDir,
    cache: getEnv() === 'production',
    cacheFilepaths: getEnv() === 'production',
    varName: 'stati',
  });

  return eta;
}

export async function renderPage(
  page: PageModel,
  body: string,
  config: StatiConfig,
  eta: Eta,
  navigation?: NavNode[],
  allPages?: PageModel[],
  assets?: import('../types/index.js').StatiAssets,
<<<<<<< HEAD
  toc?: TocEntry[],
  logger?: Logger,
): Promise<string> {
  const log = logger || createFallbackLogger();

=======
): Promise<RenderResult> {
>>>>>>> 2e94b77d
  // Discover partials for this page's directory hierarchy
  const srcDir = resolveSrcDir(config);
  const relativePath = relative(srcDir, page.sourcePath);
  const partialPaths = await discoverPartials(relativePath, config);

  // Count templates: partials + layout (if found)
  const partialsCount = Object.keys(partialPaths).length;

  // Build collection data based on page type
  let collectionData: CollectionData | undefined;
  const isIndexPage = allPages && isCollectionIndexPage(page, allPages);

  if (allPages) {
    if (isIndexPage) {
      // For index pages, show their own collection data
      collectionData = buildCollectionData(page, allPages);
    } else {
      // For child pages, show parent collection data
      collectionData = buildParentCollectionData(page, allPages);
    }
  }

  // Discover the appropriate layout using hierarchical layout.eta convention
  // Pass isIndexPage flag to enable index.eta lookup for aggregation pages
  const layoutPath = await discoverLayout(
    relativePath,
    config,
    page.frontMatter.layout,
    isIndexPage,
  );

  // Calculate total templates loaded (partials + layout if present)
  const templatesLoaded = partialsCount + (layoutPath ? 1 : 0);

  // Create navigation helpers
  const navTree = navigation || [];
  const navHelpers = createNavigationHelpers(navTree, page);
  const currentNavNode = navHelpers.getCurrentNode();

  // Define page-specific properties that override frontmatter
  const pageOverrides = {
    path: page.url,
    url: page.url, // Add url property for compatibility
    content: body,
    navNode: currentNavNode, // Add current page's navigation node
    toc: toc || [], // Table of contents entries extracted from markdown headings
  };

  // Check for frontmatter keys that conflict with reserved page properties
  const conflictingKeys = Object.keys(pageOverrides).filter((key) => key in page.frontMatter);
  if (conflictingKeys.length > 0) {
    log.warning(
      `Frontmatter in "${page.sourcePath}" contains reserved keys that will be overwritten: ${conflictingKeys.join(', ')}`,
    );
  }

  // Create base context for partial rendering
  const baseContext = {
    site: config.site,
    page: {
      ...page.frontMatter,
      ...pageOverrides,
    },
    content: body,
    nav: navHelpers, // Replace navigation with nav helpers
    collection: collectionData, // Add collection data
    // Add custom filters to context
    ...(config.eta?.filters || {}),
    generator: {
      version: getStatiVersion(),
    },
    // Stati utilities object with helper functions
    generateSEO: (tags?: string[]) => generateSEO({ page, config, site: config.site }, tags),
    propValue,
    assets, // TypeScript bundle assets (available when typescript.enabled is true)
  };

  // Render partials and store their content
  // Use multiple passes to allow partials to reference other partials
  const renderedPartials: Record<string, string> = {};
  const maxPasses = 3; // Prevent infinite loops

  for (let pass = 0; pass < maxPasses; pass++) {
    // Each pass renders all partials to ensure they have access to all previously rendered ones
    // TODO: Optimize by tracking which partials changed or have dependencies
    const partialsToRender: Record<string, string> = { ...partialPaths };

    if (Object.keys(partialsToRender).length === 0) {
      break;
    }

    let progressMade = false;
    const passRenderedPartials: Record<string, string> = {};

    for (const [partialName, partialPath] of Object.entries(partialsToRender)) {
      try {
        // Create context with all previously rendered partials available
        const combinedPartials = { ...renderedPartials, ...passRenderedPartials };

        // Wrap partials as callable before passing to validation proxy
        const callablePartials = wrapPartialsAsCallable(
          eta,
          combinedPartials,
          partialPaths,
          baseContext,
        );

        const partialContext = {
          ...baseContext,
          partials: createValidatingPartialsProxy(callablePartials), // Include both previous and current pass partials with validation
        };

        const renderedContent = await eta.renderAsync(partialPath, partialContext);
        passRenderedPartials[partialName] = renderedContent;
        progressMade = true;
      } catch (error) {
        // If this is the last pass, log the error and create placeholder
        if (pass === maxPasses - 1) {
          log.warning(
            `Failed to render partial ${partialName} at ${partialPath}: ${error instanceof Error ? error.message : String(error)}`,
          );

          // In development mode, throw enhanced template error for partials too
          if (getEnv() === 'development') {
            const templateError = createTemplateError(
              error instanceof Error ? error : new Error(String(error)),
              partialPath,
            );
            throw templateError;
          }

          passRenderedPartials[partialName] = `<!-- Error rendering partial: ${partialName} -->`;
          progressMade = true;
        }
        // Otherwise, use existing content if available, or skip for retry
        else if (renderedPartials[partialName]) {
          passRenderedPartials[partialName] = renderedPartials[partialName];
        }
        // For failed partials on non-last pass, still count as progress to allow retries
        else {
          progressMade = true;
        }
      }
    }

    // Update the rendered partials with this pass's results
    Object.assign(renderedPartials, passRenderedPartials);

    // If no progress was made, break to avoid infinite loop
    if (!progressMade) {
      break;
    }

    // If this is pass 0, always do at least one more pass to allow interdependencies
    if (pass === 0) {
      continue;
    }

    // For subsequent passes, only continue if we're not at max passes yet
    if (pass >= maxPasses - 1) {
      break;
    }
  }

  // Wrap final rendered partials as callable before passing to layout context
  const callablePartials = wrapPartialsAsCallable(eta, renderedPartials, partialPaths, baseContext);

  const context = {
    ...baseContext,
    partials: createValidatingPartialsProxy(callablePartials), // Add rendered partials with validation
  };

  try {
    if (!layoutPath) {
<<<<<<< HEAD
      log.warning('No layout template found, using fallback');
      return createFallbackHtml(page, body);
=======
      console.warn('No layout template found, using fallback');
      return { html: createFallbackHtml(page, body), templatesLoaded };
>>>>>>> 2e94b77d
    }

    const html = await eta.renderAsync(layoutPath, context);
    return { html, templatesLoaded };
  } catch (error) {
    log.error(
      `Error rendering layout ${layoutPath || 'unknown'}: ${error instanceof Error ? error.message : String(error)}`,
    );

    // In development mode, throw enhanced template error for better debugging
    if (getEnv() === 'development') {
      const templateError = createTemplateError(
        error instanceof Error ? error : new Error(String(error)),
        layoutPath || undefined,
      );
      throw templateError;
    }

    return { html: createFallbackHtml(page, body), templatesLoaded };
  }
}

function createFallbackHtml(page: PageModel, body: string): string {
  const title = page.frontMatter.title || 'Untitled';
  const description = page.frontMatter.description || '';

  return `<!DOCTYPE html>
<html lang="en">
<head>
  <meta charset="UTF-8">
  <meta name="viewport" content="width=device-width, initial-scale=1.0">
  <title>${escapeHtml(title)}</title>
  ${description ? `<meta name="description" content="${escapeHtml(description)}">` : ''}
</head>
<body>
  <main>
    ${body}
  </main>
</body>
</html>`;
}

function escapeHtml(text: string): string {
  const map: Record<string, string> = {
    '&': '&amp;',
    '<': '&lt;',
    '>': '&gt;',
    '"': '&quot;',
    "'": '&#39;',
  };
  return text.replace(/[&<>"']/g, (m) => map[m]!);
}<|MERGE_RESOLUTION|>--- conflicted
+++ resolved
@@ -251,15 +251,11 @@
   navigation?: NavNode[],
   allPages?: PageModel[],
   assets?: import('../types/index.js').StatiAssets,
-<<<<<<< HEAD
   toc?: TocEntry[],
   logger?: Logger,
-): Promise<string> {
+): Promise<RenderResult> {
   const log = logger || createFallbackLogger();
 
-=======
-): Promise<RenderResult> {
->>>>>>> 2e94b77d
   // Discover partials for this page's directory hierarchy
   const srcDir = resolveSrcDir(config);
   const relativePath = relative(srcDir, page.sourcePath);
@@ -434,13 +430,8 @@
 
   try {
     if (!layoutPath) {
-<<<<<<< HEAD
       log.warning('No layout template found, using fallback');
-      return createFallbackHtml(page, body);
-=======
-      console.warn('No layout template found, using fallback');
       return { html: createFallbackHtml(page, body), templatesLoaded };
->>>>>>> 2e94b77d
     }
 
     const html = await eta.renderAsync(layoutPath, context);
