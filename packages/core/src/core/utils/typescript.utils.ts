/**
 * TypeScript compilation utilities using esbuild.
 * Provides functions for compiling TypeScript files and watching for changes.
 * Supports multiple bundles with per-page targeting.
 * @module core/utils/typescript
 */

import * as esbuild from 'esbuild';
import * as path from 'node:path';
import * as fs from 'node:fs/promises';
import { pathExists } from './fs.utils.js';
import { DuplicateBundleNameError, validateUniqueBundleNames } from './bundle-matching.utils.js';
import type { TypeScriptConfig, BundleConfig } from '../../types/config.js';
import type { Logger } from '../../types/logging.js';
<<<<<<< HEAD
import { DEFAULT_TS_SRC_DIR, DEFAULT_TS_OUT_DIR, DEFAULT_BUNDLES } from '../../constants.js';
=======
import {
  DEFAULT_TS_SRC_DIR,
  DEFAULT_TS_OUT_DIR,
  DEFAULT_TS_ENTRY_POINT,
  DEFAULT_TS_BUNDLE_NAME,
  DEFAULT_OUT_DIR,
} from '../../constants.js';
>>>>>>> 2ad5d794

/**
 * Options for TypeScript compilation.
 */
export interface CompileOptions {
  /** Root directory of the project */
  projectRoot: string;
  /** TypeScript configuration */
  config: TypeScriptConfig;
  /** Output directory (defaults to 'dist') */
  outDir?: string;
  /** Compilation mode */
  mode: 'development' | 'production';
  /** Logger instance for output */
  logger: Logger;
}

/**
 * Result of compiling a single bundle.
 */
export interface BundleCompileResult {
  /** The original bundle configuration */
  config: BundleConfig;
  /** The generated bundle filename (e.g., 'core-a1b2c3d4.js') */
  bundleFilename: string;
  /** Full path to bundle relative to site root (e.g., '/_assets/core-a1b2c3d4.js') */
  bundlePath: string;
}

/**
 * Options for TypeScript file watcher.
 */
<<<<<<< HEAD
export interface WatchOptions extends CompileOptions {
  /** Callback invoked when files are recompiled */
  onRebuild: (results: BundleCompileResult[]) => void;
=======
export interface WatchOptions {
  /** Project root directory */
  projectRoot: string;
  /** TypeScript configuration */
  config: TypeScriptConfig;
  /** Output directory for the build */
  outDir?: string;
  /** Build mode */
  mode: 'development' | 'production';
  /** Logger instance */
  logger: Logger;
  /** Callback when rebuild completes, receives bundle path and compile time in ms */
  onRebuild: (bundlePath: string, compileTimeMs: number) => void;
>>>>>>> 2ad5d794
}

/**
 * Resolved TypeScript config with all defaults applied.
 * @internal
 */
interface ResolvedTypeScriptConfig {
  enabled: boolean;
  srcDir: string;
  outDir: string;
  bundles: BundleConfig[];
  hash: boolean;
  minify: boolean;
  sourceMaps: boolean;
}

/**
 * Resolves TypeScript config with defaults based on mode.
 * @internal
 */
function resolveConfig(
  config: TypeScriptConfig,
  mode: 'development' | 'production',
): ResolvedTypeScriptConfig {
  const isProduction = mode === 'production';

  return {
    enabled: config.enabled,
    srcDir: config.srcDir ?? DEFAULT_TS_SRC_DIR,
    outDir: config.outDir ?? DEFAULT_TS_OUT_DIR,
    bundles: config.bundles ?? [...DEFAULT_BUNDLES],
    // hash/minify: always false in dev (config ignored), configurable in prod (default true)
    hash: isProduction && (config.hash ?? true),
    minify: isProduction && (config.minify ?? true),
    // Source maps: always enabled in dev for debugging, always disabled in prod for security/size
    sourceMaps: !isProduction,
  };
}

/**
 * Compile a single bundle using esbuild.
 * @internal
 */
<<<<<<< HEAD
async function compileSingleBundle(
  bundleConfig: BundleConfig,
  resolvedConfig: ResolvedTypeScriptConfig,
  projectRoot: string,
  globalOutDir: string,
  logger: Logger,
): Promise<BundleCompileResult | null> {
  const entryPath = path.join(projectRoot, resolvedConfig.srcDir, bundleConfig.entryPoint);
  const outDir = path.join(projectRoot, globalOutDir, resolvedConfig.outDir);
=======
export async function compileTypeScript(options: CompileOptions): Promise<CompileResult> {
  const { projectRoot, config, mode, logger, outDir: globalOutDir } = options;
  const resolved = resolveConfig(config, mode);

  const entryPath = path.join(projectRoot, resolved.srcDir, resolved.entryPoint);
  // Output to configured build output directory (default: dist)
  const outDir = path.join(projectRoot, globalOutDir || DEFAULT_OUT_DIR, resolved.outDir);
>>>>>>> 2ad5d794

  // Validate entry point exists
  if (!(await pathExists(entryPath))) {
    logger.warning(
      `TypeScript entry point not found: ${entryPath} (bundle: ${bundleConfig.bundleName})`,
    );
    return null;
  }

<<<<<<< HEAD
=======
  logger.info(''); // Add empty line before TypeScript compilation
  logger.info('Compiling TypeScript...');

>>>>>>> 2ad5d794
  try {
    const result = await esbuild.build({
      entryPoints: [entryPath],
      bundle: true,
      outdir: outDir,
      entryNames: resolvedConfig.hash
        ? `${bundleConfig.bundleName}-[hash]`
        : bundleConfig.bundleName,
      minify: resolvedConfig.minify,
      sourcemap: resolvedConfig.sourceMaps,
      target: 'es2022',
      format: 'esm',
      platform: 'browser',
      logLevel: 'silent',
      metafile: true,
    });

    // Extract the generated filename for this bundle
    const outputs = Object.keys(result.metafile?.outputs ?? {});
    const bundleFile = outputs.find((f) => f.endsWith('.js'));
    const bundleFilename = bundleFile ? path.basename(bundleFile) : `${bundleConfig.bundleName}.js`;

    // Construct the path relative to site root
    const bundlePath = path.posix.join('/', resolvedConfig.outDir, bundleFilename);

    return {
      config: bundleConfig,
      bundleFilename,
      bundlePath,
    };
  } catch (error) {
    if (error instanceof Error) {
      logger.error(`Bundle '${bundleConfig.bundleName}' compilation failed: ${error.message}`);
    }
    throw error;
  }
}

/**
 * Compile TypeScript files using esbuild.
 * Supports multiple bundles with parallel compilation.
 *
 * @param options - Compilation options
 * @returns Array of compilation results for each bundle
 *
 * @example
 * ```typescript
 * const results = await compileTypeScript({
 *   projectRoot: process.cwd(),
 *   config: {
 *     enabled: true,
 *     bundles: [
 *       { entryPoint: 'core.ts', bundleName: 'core' },
 *       { entryPoint: 'docs.ts', bundleName: 'docs', include: ['/docs/**'] }
 *     ]
 *   },
 *   mode: 'production',
 *   logger: console,
 * });
 * console.log(results[0].bundlePath); // '/_assets/core-a1b2c3d4.js'
 * ```
 */
export async function compileTypeScript(options: CompileOptions): Promise<BundleCompileResult[]> {
  const { projectRoot, config, mode, logger, outDir: globalOutDir } = options;
  const resolved = resolveConfig(config, mode);
  const outputDir = globalOutDir || 'dist';

  // Handle empty bundles array
  if (resolved.bundles.length === 0) {
    logger.warning(
      'TypeScript is enabled but no bundles are configured. Add bundles to your stati.config.ts or disable TypeScript.',
    );
    return [];
  }

  // Validate unique bundle names early to provide clear error messages
  try {
    validateUniqueBundleNames(resolved.bundles);
  } catch (error) {
    if (error instanceof DuplicateBundleNameError) {
      logger.error(error.message);
      return [];
    }
    throw error;
  }

  logger.info(
    `Compiling TypeScript (${resolved.bundles.length} bundle${resolved.bundles.length > 1 ? 's' : ''})...`,
  );

  // Compile all bundles in parallel
  const compilationPromises = resolved.bundles.map((bundleConfig) =>
    compileSingleBundle(bundleConfig, resolved, projectRoot, outputDir, logger),
  );

  const results = await Promise.all(compilationPromises);

  // Filter out null results (skipped bundles) and collect successful ones
  const successfulResults = results.filter((r): r is BundleCompileResult => r !== null);

  if (successfulResults.length > 0) {
    const bundleNames = successfulResults.map((r) => r.bundleFilename).join(', ');
    logger.success(`TypeScript compiled: ${bundleNames}`);
  } else if (resolved.bundles.length > 0) {
    logger.warning('No TypeScript bundles were compiled (all entry points missing).');
  }

  return successfulResults;
}

/**
 * Create an esbuild watch context for development.
 * Watches for TypeScript file changes and recompiles automatically.
 * Supports multiple bundles with selective recompilation.
 *
 * @param options - Watch options including rebuild callback
 * @returns Array of esbuild build contexts for cleanup
 *
 * @example
 * ```typescript
 * const watchers = await createTypeScriptWatcher({
 *   projectRoot: process.cwd(),
 *   config: { enabled: true },
 *   mode: 'development',
 *   logger: console,
 *   onRebuild: (results) => console.log(`Rebuilt ${results.length} bundles`),
 * });
 *
 * // Later, cleanup:
 * await Promise.all(watchers.map(w => w.dispose()));
 * ```
 */
export async function createTypeScriptWatcher(
  options: WatchOptions,
): Promise<esbuild.BuildContext[]> {
  const { projectRoot, config, mode, logger, onRebuild, outDir: globalOutDir } = options;
  const resolved = resolveConfig(config, mode);
  const outputDir = globalOutDir || 'dist';
  const outDir = path.join(projectRoot, outputDir, resolved.outDir);

<<<<<<< HEAD
  const contexts: esbuild.BuildContext[] = [];
  const latestResults: Map<string, BundleCompileResult> = new Map();
=======
  const entryPath = path.join(projectRoot, resolved.srcDir, resolved.entryPoint);
  // Output to configured build output directory (default: dist)
  const outDir = path.join(projectRoot, globalOutDir || DEFAULT_OUT_DIR, resolved.outDir);
>>>>>>> 2ad5d794

  for (const bundleConfig of resolved.bundles) {
    const entryPath = path.join(projectRoot, resolved.srcDir, bundleConfig.entryPoint);

<<<<<<< HEAD
    // Validate entry point exists
    if (!(await pathExists(entryPath))) {
      logger.warning(
        `TypeScript entry point not found: ${entryPath} (bundle: ${bundleConfig.bundleName})`,
      );
      continue;
    }

    const context = await esbuild.context({
      entryPoints: [entryPath],
      bundle: true,
      outdir: outDir,
      entryNames: bundleConfig.bundleName, // Stable filename in dev mode (no hash)
      minify: resolved.minify,
      sourcemap: resolved.sourceMaps,
      target: 'es2022',
      format: 'esm',
      platform: 'browser',
      logLevel: 'silent',
      metafile: true,
      plugins: [
        {
          name: 'stati-rebuild-notify',
          setup(build) {
            build.onEnd((result) => {
              if (result.errors.length > 0) {
                result.errors.forEach((err) => {
                  logger.error(`TypeScript error in '${bundleConfig.bundleName}': ${err.text}`);
                });
              } else {
                // Extract the generated filename
                const outputs = Object.keys(result.metafile?.outputs ?? {});
                const bundleFile = outputs.find((f) => f.endsWith('.js'));
                const bundleFilename = bundleFile
                  ? path.basename(bundleFile)
                  : `${bundleConfig.bundleName}.js`;
                const bundlePath = path.posix.join('/', resolved.outDir, bundleFilename);

                const bundleResult: BundleCompileResult = {
                  config: bundleConfig,
                  bundleFilename,
                  bundlePath,
                };

                latestResults.set(bundleConfig.bundleName, bundleResult);
                logger.info(`TypeScript '${bundleConfig.bundleName}' recompiled.`);

                // Notify with all current results
                onRebuild(Array.from(latestResults.values()));
              }
            });
          },
=======
  const context = await esbuild.context({
    entryPoints: [entryPath],
    bundle: true,
    outdir: outDir,
    entryNames: resolved.bundleName, // Stable filename in dev mode (no hash)
    minify: resolved.minify,
    sourcemap: resolved.sourceMaps,
    target: 'es2022',
    format: 'esm',
    platform: 'browser',
    logLevel: 'silent',
    plugins: [
      {
        name: 'stati-rebuild-notify',
        setup(build) {
          let startTime: number;
          build.onStart(() => {
            startTime = Date.now();
          });
          build.onEnd((result) => {
            const compileTime = Date.now() - startTime;
            if (result.errors.length > 0) {
              result.errors.forEach((err) => {
                logger.error(`TypeScript error: ${err.text}`);
              });
            } else {
              const bundlePath = `${globalOutDir || DEFAULT_OUT_DIR}/${resolved.outDir}/${resolved.bundleName}.js`;
              onRebuild(bundlePath, compileTime);
            }
          });
>>>>>>> 2ad5d794
        },
      ],
    });

    // Start watching
    await context.watch();
    contexts.push(context);
  }

  if (contexts.length > 0) {
    logger.info(
      `Watching TypeScript files in ${resolved.srcDir}/ (${contexts.length} bundle${contexts.length > 1 ? 's' : ''})`,
    );
  }

  return contexts;
}

/**
 * Compile stati.config.ts to a temporary JS file for import.
 * Returns the path to the compiled file.
 *
 * @param configPath - Path to the TypeScript config file
 * @returns Path to the compiled JavaScript module
 *
 * @example
 * ```typescript
 * const compiledPath = await compileStatiConfig('/path/to/stati.config.ts');
 * const config = await import(compiledPath);
 * await cleanupCompiledConfig(compiledPath);
 * ```
 */
export async function compileStatiConfig(configPath: string): Promise<string> {
  const outfile = configPath.replace(/\.ts$/, '.compiled.mjs');

  await esbuild.build({
    entryPoints: [configPath],
    bundle: true,
    outfile,
    format: 'esm',
    platform: 'node',
    target: 'node22',
    logLevel: 'silent',
    // Mark @stati/core as external to avoid bundling it
    external: ['@stati/core'],
  });

  return outfile;
}

/**
 * Clean up compiled config file.
 *
 * @param compiledPath - Path to the compiled config file to remove
 */
export async function cleanupCompiledConfig(compiledPath: string): Promise<void> {
  try {
    await fs.unlink(compiledPath);
  } catch {
    // Ignore if file doesn't exist
  }
}

/**
 * Validates a bundle path for safety against XSS attacks.
 * Only allows safe ASCII characters: alphanumeric, hyphens, underscores, dots, and forward slashes.
 * Must start with / and end with .js, no encoded characters or unicode allowed.
 *
 * @param bundlePath - The bundle path to validate
 * @returns true if the path is safe, false otherwise
 *
 * @internal
 */
export function isValidBundlePath(bundlePath: string): boolean {
  // Reject non-string or empty paths
  if (typeof bundlePath !== 'string' || bundlePath.length === 0) {
    return false;
  }

  // Reject paths with null bytes (can bypass security checks)
  if (bundlePath.includes('\0')) {
    return false;
  }

  // Reject paths with control characters or non-ASCII characters
  // Check that all characters are in printable ASCII range (32-126)
  for (let i = 0; i < bundlePath.length; i++) {
    const charCode = bundlePath.charCodeAt(i);
    if (charCode < 32 || charCode > 126) {
      return false;
    }
  }

  // Reject paths with encoded characters (%, unicode escape sequences, HTML entities)
  if (/%[0-9a-fA-F]{2}/.test(bundlePath) || /\\u[0-9a-fA-F]{4}/.test(bundlePath)) {
    return false;
  }
  if (/&#?[a-zA-Z0-9]+;/.test(bundlePath)) {
    return false;
  }

  // Reject path traversal attempts
  if (bundlePath.includes('..') || bundlePath.includes('//')) {
    return false;
  }

  // Validate against strict safe pattern
  const safePathPattern = /^\/[a-zA-Z0-9_\-./]+\.js$/;
  return safePathPattern.test(bundlePath);
}

/**
 * Checks if a bundle script tag is already present in the HTML.
 *
 * @param html - The HTML content to check
 * @param bundlePath - The bundle path to look for
 * @returns true if the bundle is already included, false otherwise
 *
 * @internal
 */
function isBundleAlreadyIncluded(html: string, bundlePath: string): boolean {
  const escapedPath = bundlePath.replace(/[.*+?^${}()|[\]\\]/g, '\\$&');
  const scriptTagPattern = new RegExp(`<script[^>]*\\ssrc=["']${escapedPath}["'][^>]*>`, 'i');
  return scriptTagPattern.test(html);
}

/**
 * Auto-inject TypeScript bundle script tags into HTML before </body>.
 * Similar to SEO auto-injection, this adds script tags automatically
 * so users don't need to modify their templates.
 * Supports multiple bundles - injects all matched bundles in order.
 *
 * @param html - Rendered HTML content
 * @param bundlePaths - Array of paths to compiled bundles (e.g., ['/_assets/core.js', '/_assets/docs.js'])
 * @returns HTML with injected script tags
 *
 * @example
 * ```typescript
 * const html = '<html><body>Content</body></html>';
 * const enhanced = autoInjectBundles(html, ['/_assets/core.js', '/_assets/docs.js']);
 * // Returns HTML with both script tags injected before </body>
 * ```
 */
export function autoInjectBundles(html: string, bundlePaths: string[]): string {
  if (!bundlePaths || bundlePaths.length === 0) {
    return html;
  }

  // Filter paths: must be valid and not already included in HTML
  const validPaths = bundlePaths.filter(
    (bundlePath) => isValidBundlePath(bundlePath) && !isBundleAlreadyIncluded(html, bundlePath),
  );

<<<<<<< HEAD
  if (validPaths.length === 0) {
=======
  // Check if the bundle script tag is already included (avoid duplicate injection)
  // Must check for actual script tag, not just any occurrence of the path
  // (e.g., modulepreload links should not prevent script injection)
  const scriptTagPattern = new RegExp(
    `<script[^>]*\\ssrc=["']${bundlePath.replace(/[.*+?^${}()|[\]\\]/g, '\\$&')}["'][^>]*>`,
    'i',
  );
  if (scriptTagPattern.test(html)) {
>>>>>>> 2ad5d794
    return html;
  }

  // Find </body> tag (case-insensitive)
  const bodyCloseMatch = html.match(/<\/body>/i);
  if (!bodyCloseMatch || bodyCloseMatch.index === undefined) {
    return html;
  }

  const bodyClosePos = bodyCloseMatch.index;
  const before = html.substring(0, bodyClosePos);
  const after = html.substring(bodyClosePos);

  // Inject all script tags before </body> with proper indentation
  const scriptTags = validPaths
    .map((bundlePath) => `  <script type="module" src="${bundlePath}"></script>`)
    .join('\n');

  return `${before}${scriptTags}\n${after}`;
}<|MERGE_RESOLUTION|>--- conflicted
+++ resolved
@@ -12,17 +12,7 @@
 import { DuplicateBundleNameError, validateUniqueBundleNames } from './bundle-matching.utils.js';
 import type { TypeScriptConfig, BundleConfig } from '../../types/config.js';
 import type { Logger } from '../../types/logging.js';
-<<<<<<< HEAD
 import { DEFAULT_TS_SRC_DIR, DEFAULT_TS_OUT_DIR, DEFAULT_BUNDLES } from '../../constants.js';
-=======
-import {
-  DEFAULT_TS_SRC_DIR,
-  DEFAULT_TS_OUT_DIR,
-  DEFAULT_TS_ENTRY_POINT,
-  DEFAULT_TS_BUNDLE_NAME,
-  DEFAULT_OUT_DIR,
-} from '../../constants.js';
->>>>>>> 2ad5d794
 
 /**
  * Options for TypeScript compilation.
@@ -55,25 +45,9 @@
 /**
  * Options for TypeScript file watcher.
  */
-<<<<<<< HEAD
 export interface WatchOptions extends CompileOptions {
-  /** Callback invoked when files are recompiled */
-  onRebuild: (results: BundleCompileResult[]) => void;
-=======
-export interface WatchOptions {
-  /** Project root directory */
-  projectRoot: string;
-  /** TypeScript configuration */
-  config: TypeScriptConfig;
-  /** Output directory for the build */
-  outDir?: string;
-  /** Build mode */
-  mode: 'development' | 'production';
-  /** Logger instance */
-  logger: Logger;
-  /** Callback when rebuild completes, receives bundle path and compile time in ms */
-  onRebuild: (bundlePath: string, compileTimeMs: number) => void;
->>>>>>> 2ad5d794
+  /** Callback invoked when files are recompiled, receives results and compile time in ms */
+  onRebuild: (results: BundleCompileResult[], compileTimeMs: number) => void;
 }
 
 /**
@@ -117,7 +91,6 @@
  * Compile a single bundle using esbuild.
  * @internal
  */
-<<<<<<< HEAD
 async function compileSingleBundle(
   bundleConfig: BundleConfig,
   resolvedConfig: ResolvedTypeScriptConfig,
@@ -127,15 +100,6 @@
 ): Promise<BundleCompileResult | null> {
   const entryPath = path.join(projectRoot, resolvedConfig.srcDir, bundleConfig.entryPoint);
   const outDir = path.join(projectRoot, globalOutDir, resolvedConfig.outDir);
-=======
-export async function compileTypeScript(options: CompileOptions): Promise<CompileResult> {
-  const { projectRoot, config, mode, logger, outDir: globalOutDir } = options;
-  const resolved = resolveConfig(config, mode);
-
-  const entryPath = path.join(projectRoot, resolved.srcDir, resolved.entryPoint);
-  // Output to configured build output directory (default: dist)
-  const outDir = path.join(projectRoot, globalOutDir || DEFAULT_OUT_DIR, resolved.outDir);
->>>>>>> 2ad5d794
 
   // Validate entry point exists
   if (!(await pathExists(entryPath))) {
@@ -145,12 +109,6 @@
     return null;
   }
 
-<<<<<<< HEAD
-=======
-  logger.info(''); // Add empty line before TypeScript compilation
-  logger.info('Compiling TypeScript...');
-
->>>>>>> 2ad5d794
   try {
     const result = await esbuild.build({
       entryPoints: [entryPath],
@@ -291,19 +249,12 @@
   const outputDir = globalOutDir || 'dist';
   const outDir = path.join(projectRoot, outputDir, resolved.outDir);
 
-<<<<<<< HEAD
   const contexts: esbuild.BuildContext[] = [];
   const latestResults: Map<string, BundleCompileResult> = new Map();
-=======
-  const entryPath = path.join(projectRoot, resolved.srcDir, resolved.entryPoint);
-  // Output to configured build output directory (default: dist)
-  const outDir = path.join(projectRoot, globalOutDir || DEFAULT_OUT_DIR, resolved.outDir);
->>>>>>> 2ad5d794
 
   for (const bundleConfig of resolved.bundles) {
     const entryPath = path.join(projectRoot, resolved.srcDir, bundleConfig.entryPoint);
 
-<<<<<<< HEAD
     // Validate entry point exists
     if (!(await pathExists(entryPath))) {
       logger.warning(
@@ -328,7 +279,12 @@
         {
           name: 'stati-rebuild-notify',
           setup(build) {
+            let startTime: number;
+            build.onStart(() => {
+              startTime = Date.now();
+            });
             build.onEnd((result) => {
+              const compileTime = Date.now() - startTime;
               if (result.errors.length > 0) {
                 result.errors.forEach((err) => {
                   logger.error(`TypeScript error in '${bundleConfig.bundleName}': ${err.text}`);
@@ -351,43 +307,11 @@
                 latestResults.set(bundleConfig.bundleName, bundleResult);
                 logger.info(`TypeScript '${bundleConfig.bundleName}' recompiled.`);
 
-                // Notify with all current results
-                onRebuild(Array.from(latestResults.values()));
+                // Notify with all current results and compile time
+                onRebuild(Array.from(latestResults.values()), compileTime);
               }
             });
           },
-=======
-  const context = await esbuild.context({
-    entryPoints: [entryPath],
-    bundle: true,
-    outdir: outDir,
-    entryNames: resolved.bundleName, // Stable filename in dev mode (no hash)
-    minify: resolved.minify,
-    sourcemap: resolved.sourceMaps,
-    target: 'es2022',
-    format: 'esm',
-    platform: 'browser',
-    logLevel: 'silent',
-    plugins: [
-      {
-        name: 'stati-rebuild-notify',
-        setup(build) {
-          let startTime: number;
-          build.onStart(() => {
-            startTime = Date.now();
-          });
-          build.onEnd((result) => {
-            const compileTime = Date.now() - startTime;
-            if (result.errors.length > 0) {
-              result.errors.forEach((err) => {
-                logger.error(`TypeScript error: ${err.text}`);
-              });
-            } else {
-              const bundlePath = `${globalOutDir || DEFAULT_OUT_DIR}/${resolved.outDir}/${resolved.bundleName}.js`;
-              onRebuild(bundlePath, compileTime);
-            }
-          });
->>>>>>> 2ad5d794
         },
       ],
     });
@@ -541,18 +465,7 @@
     (bundlePath) => isValidBundlePath(bundlePath) && !isBundleAlreadyIncluded(html, bundlePath),
   );
 
-<<<<<<< HEAD
   if (validPaths.length === 0) {
-=======
-  // Check if the bundle script tag is already included (avoid duplicate injection)
-  // Must check for actual script tag, not just any occurrence of the path
-  // (e.g., modulepreload links should not prevent script injection)
-  const scriptTagPattern = new RegExp(
-    `<script[^>]*\\ssrc=["']${bundlePath.replace(/[.*+?^${}()|[\]\\]/g, '\\$&')}["'][^>]*>`,
-    'i',
-  );
-  if (scriptTagPattern.test(html)) {
->>>>>>> 2ad5d794
     return html;
   }
 
